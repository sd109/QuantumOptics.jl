--- conflicted
+++ resolved
@@ -282,15 +282,9 @@
 
     state = copy(psi0)
     dstate = copy(psi0)
-<<<<<<< HEAD
     out_type = pure_inference(fout, Tuple{eltype(tspan_),typeof(state)})
     out = DiffEqCallbacks.SavedValues(eltype(tspan_),out_type)
     scb = DiffEqCallbacks.SavingCallback(fout_,out,saveat=tspan_,
-=======
-    out_type = pure_inference(fout, Tuple{eltype(tspan),typeof(state)})
-    out = DiffEqCallbacks.SavedValues(Float64,out_type)
-    scb = DiffEqCallbacks.SavingCallback(fout_,out,saveat=saveat,
->>>>>>> e5188a1f
                                          save_everystep=save_everystep,
                                          save_start = false)
 
